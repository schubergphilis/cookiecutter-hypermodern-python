name: Release

on:
  push:
    branches:
      - main
<<<<<<< HEAD
      - master
permissions:
  id-token: write # Required for OIDC with AWS
  contents: read # For checkout

env:
  RELEASE_PYTHON_VERSION: "3.9" # Python version used for the release & lambda bundles
=======
>>>>>>> a6ad07af

jobs:
  conventional-commits:
    name: Conventional commits style enforcement
    runs-on: ubuntu-latest
    steps:
      - name: Checkout git repository
        uses: actions/checkout@v3
        with:
          fetch-depth: 0
      - name: Setup python
        uses: actions/setup-python@v4
        with:
          python-version: "3.11"
      - name: Upgrade pip
        run: |
          pip install --constraint=.github/workflows/constraints.txt pip
          pip --version
      - name: Install gitlint
        run: |
          pip install --constraint=.github/workflows/constraints.txt gitlint
          gitlint --version
      - name: Run gitlint for the latest commit
        run: gitlint

  release:
    name: Release
    needs: conventional-commits
    runs-on: ubuntu-latest
    concurrency: release
    steps:
      - name: Configure AWS credentials
        uses: aws-actions/configure-aws-credentials@v1
        with:
          aws-region: {{ cookiecutter.aws_region }}
          role-to-assume: {{ cookiecutter.aws_oidc_role_arn }}
          role-session-name: {{ cookiecutter.aws_oidc_session_name }}

      - name: Get AWS CodeArtifact Auth Token
        run: |
          export $(printf "AWS_ACCESS_KEY_ID=%s AWS_SECRET_ACCESS_KEY=%s AWS_SESSION_TOKEN=%s" \
          $(aws sts assume-role \
          --role-arn {{ cookiecutter.aws_admin_role_arn }} \
          --external-id {{ cookiecutter.aws_admin_role_external_id }} \
          --role-session-name {{ cookiecutter.aws_admin_session_name }} \
          --query "Credentials.[AccessKeyId,SecretAccessKey,SessionToken]" \
          --output text))

          CODEARTIFACT_PYPI_URL=$(aws codeartifact get-repository-endpoint \
          --domain {{ cookiecutter.aws_codeartifact_domain }} \
          --domain-owner {{ cookiecutter.aws_codeartifact_domain_owner }} \
          --repository {{ cookiecutter.aws_codeartifact_pypi_repo_name }} \
          --format pypi --output text)

          CODEARTIFACT_TOKEN=$(aws codeartifact get-authorization-token \
          --domain {{ cookiecutter.aws_codeartifact_domain }} \
          --domain-owner {{ cookiecutter.aws_codeartifact_domain_owner }} \
          --query authorizationToken --output text)

          echo "CODEARTIFACT_PYPI_URL=${CODEARTIFACT_PYPI_URL}" >> $GITHUB_ENV
          echo "CODEARTIFACT_TOKEN=${CODEARTIFACT_TOKEN}" >> $GITHUB_ENV

      - name: Check out the repository
        uses: actions/checkout@v3
        with:
          fetch-depth: 0
          persist-credentials: false

      - name: Set up Python
        uses: actions/setup-python@v4
        with:
<<<<<<< HEAD
          python-version: ${{"{{"}} env.RELEASE_PYTHON_VERSION {{"}}"}}
=======
          python-version: "3.11"
>>>>>>> a6ad07af

      - name: Upgrade pip
        run: |
          pip install --constraint=.github/workflows/constraints.txt pip
          pip --version

      - name: Install Poetry
        run: |
          pip install --constraint=.github/workflows/constraints.txt poetry
          poetry --version

      - name: Check if there is a parent commit
        id: check-parent-commit
        run: |
          echo "::set-output name=sha::$(git rev-parse --verify --quiet HEAD^)"

      - name: Configure CodeArtifact Auth for Poetry
        # This is for fetching packages from private repo. The repo URL has to be provided in the
        # `tool.poetry.source` section of pyproject.toml
        run: |
          poetry config http-basic.{{ cookiecutter.aws_codeartifact_pypi_repo_name }} aws ${CODEARTIFACT_TOKEN}

      - name: Install python-semantic-release
        run: |
          pip install --constraint=.github/workflows/constraints.txt python-semantic-release

      - name: Python Semantic Release
        run: |
          git config --global user.name "github-actions"
          git config --global user.email "action@github.com"

          semantic-release publish -v DEBUG -D commit_author="github-actions <action@github.com>" \
          -D repository_url=${CODEARTIFACT_PYPI_URL}

          echo "NEW_VERSION=$(semantic-release print-version --current)" >> $GITHUB_ENV
        env:
          GH_TOKEN: ${{"{{"}} secrets.GH_SEMANTIC_RELEASE_PAT {{"}}"}}
          REPOSITORY_USERNAME: aws
          REPOSITORY_PASSWORD: ${{"{{"}} env.CODEARTIFACT_TOKEN {{"}}"}}

      - name: Create lambda bundles
        run: |
          PIP_EXTRA_INDEX_URL=$(sed -e "s^//^//aws:${CODEARTIFACT_TOKEN}@^" <<<"${CODEARTIFACT_PYPI_URL}")

          poetry export --format=requirements.txt --without-hashes -o requirements.txt
          poetry build --format wheel

          pip install --no-compile --no-deps -r requirements.txt --extra-index-url ${PIP_EXTRA_INDEX_URL} -t layer
          pip install --no-compile --no-deps ./dist/*.whl -t lambda

          mkdir lambda-bundles

          (cd lambda && zip -r ../lambda-bundles/{{ cookiecutter.project_name }}-${NEW_VERSION}-py${RELEASE_PYTHON_VERSION}.zip .)
          (cd layer && zip -r ../lambda-bundles/{{ cookiecutter.project_name }}-${NEW_VERSION}-layer-py${RELEASE_PYTHON_VERSION}.zip .)

      - name: Upload lambda bundles to S3
        run: |
          export $(printf "AWS_ACCESS_KEY_ID=%s AWS_SECRET_ACCESS_KEY=%s AWS_SESSION_TOKEN=%s" \
          $(aws sts assume-role \
          --role-arn {{ cookiecutter.aws_admin_role_arn }} \
          --external-id {{ cookiecutter.aws_admin_role_external_id }} \
          --role-session-name {{ cookiecutter.aws_admin_session_name }} \
          --query "Credentials.[AccessKeyId,SecretAccessKey,SessionToken]" \
          --output text))

          aws s3 cp --recursive --include "*.zip" lambda-bundles/ {{ cookiecutter.aws_artifacts_s3url }}

      - name: Archive lambda bundles
        uses: actions/upload-artifact@v3
        with:
          name: lambda-bundles
          path: lambda-bundles<|MERGE_RESOLUTION|>--- conflicted
+++ resolved
@@ -4,16 +4,12 @@
   push:
     branches:
       - main
-<<<<<<< HEAD
-      - master
 permissions:
   id-token: write # Required for OIDC with AWS
   contents: read # For checkout
 
 env:
   RELEASE_PYTHON_VERSION: "3.9" # Python version used for the release & lambda bundles
-=======
->>>>>>> a6ad07af
 
 jobs:
   conventional-commits:
@@ -85,11 +81,7 @@
       - name: Set up Python
         uses: actions/setup-python@v4
         with:
-<<<<<<< HEAD
           python-version: ${{"{{"}} env.RELEASE_PYTHON_VERSION {{"}}"}}
-=======
-          python-version: "3.11"
->>>>>>> a6ad07af
 
       - name: Upgrade pip
         run: |
