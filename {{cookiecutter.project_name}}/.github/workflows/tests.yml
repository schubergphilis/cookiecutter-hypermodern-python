name: Tests

on:
  - pull_request
  - workflow_dispatch
permissions:
  id-token: write # Required for OIDC with AWS
  contents: read # For checkout

jobs:
  conventional-commits:
    name: Conventional commits style enforcement
    # Only run this for pull requests
    if: github.event_name == 'pull_request'
    runs-on: ubuntu-latest
    steps:
      - name: Checkout git repository
        uses: actions/checkout@v3
        with:
          ref: ${{"{{"}} github.event.pull_request.head.ref {{"}}"}}
          fetch-depth: 0
      - name: Setup python
        uses: actions/setup-python@v4
        with:
          python-version: "3.10"
      - name: Upgrade pip
        run: |
          pip install --constraint=.github/workflows/constraints.txt pip
          pip --version
      - name: Install gitlint
        run: |
          pip install --constraint=.github/workflows/constraints.txt gitlint
          gitlint --version
      - name: Run gitlint for all commits in the PR
        run: |
          git fetch origin
          gitlint --commits "origin/${GITHUB_BASE_REF}..HEAD"

  tests:
    name: ${{"{{"}} matrix.session {{"}}"}} ${{"{{"}} matrix.python {{"}}"}} / ${{"{{"}} matrix.os {{"}}"}}
    runs-on: ${{"{{"}} matrix.os {{"}}"}}
    strategy:
      fail-fast: false
      matrix:
        include:
          - { python: "3.11", os: "ubuntu-latest", session: "pre-commit" }
          - { python: "3.11", os: "ubuntu-latest", session: "safety" }
          - { python: "3.11", os: "ubuntu-latest", session: "mypy" }
          - { python: "3.10", os: "ubuntu-latest", session: "mypy" }
          - { python: "3.9", os: "ubuntu-latest", session: "mypy" }
          - { python: "3.11", os: "ubuntu-latest", session: "tests" }
          - { python: "3.10", os: "ubuntu-latest", session: "tests" }
          - { python: "3.9", os: "ubuntu-latest", session: "tests" }
<<<<<<< HEAD
          - { python: "3.8", os: "ubuntu-latest", session: "tests" }
          - { python: "3.10", os: "ubuntu-latest", session: "typeguard" }
          - { python: "3.10", os: "ubuntu-latest", session: "xdoctest" }
          - { python: "3.10", os: "ubuntu-latest", session: "docs-build" }
=======
          - { python: "3.11", os: "windows-latest", session: "tests" }
          - { python: "3.11", os: "macos-latest", session: "tests" }
          - { python: "3.11", os: "ubuntu-latest", session: "typeguard" }
          - { python: "3.11", os: "ubuntu-latest", session: "xdoctest" }
          - { python: "3.11", os: "ubuntu-latest", session: "docs-build" }
>>>>>>> a6ad07af

    env:
      NOXSESSION: ${{"{{"}} matrix.session {{"}}"}}
      FORCE_COLOR: "1"
      PRE_COMMIT_COLOR: "always"

    steps:
      - name: Configure AWS credentials
        uses: aws-actions/configure-aws-credentials@v1
        with:
          aws-region: {{ cookiecutter.aws_region }}
          role-to-assume: {{ cookiecutter.aws_oidc_role_arn }}
          role-session-name: {{ cookiecutter.aws_oidc_session_name }}

      - name: Get AWS CodeArtifact Auth Token
        run: |
          export $(printf "AWS_ACCESS_KEY_ID=%s AWS_SECRET_ACCESS_KEY=%s AWS_SESSION_TOKEN=%s" \
          $(aws sts assume-role \
          --role-arn {{ cookiecutter.aws_admin_role_arn }} \
          --external-id {{ cookiecutter.aws_admin_role_external_id }} \
          --role-session-name {{ cookiecutter.aws_admin_session_name }} \
          --query "Credentials.[AccessKeyId,SecretAccessKey,SessionToken]" \
          --output text))

          CODEARTIFACT_PYPI_URL=$(aws codeartifact get-repository-endpoint \
          --domain {{ cookiecutter.aws_codeartifact_domain }} \
          --domain-owner {{ cookiecutter.aws_codeartifact_domain_owner }} \
          --repository {{ cookiecutter.aws_codeartifact_pypi_repo_name }} \
          --format pypi --output text)

          CODEARTIFACT_TOKEN=$(aws codeartifact get-authorization-token \
          --domain {{ cookiecutter.aws_codeartifact_domain }} \
          --domain-owner {{ cookiecutter.aws_codeartifact_domain_owner }} \
          --query authorizationToken --output text)

          echo "CODEARTIFACT_PYPI_URL=${CODEARTIFACT_PYPI_URL}" >> $GITHUB_ENV
          echo "CODEARTIFACT_TOKEN=${CODEARTIFACT_TOKEN}" >> $GITHUB_ENV

      - name: Check out the repository
        uses: actions/checkout@v3

      - name: Set up Python ${{"{{"}} matrix.python {{"}}"}}
        uses: actions/setup-python@v4
        with:
          python-version: ${{"{{"}} matrix.python {{"}}"}}

      - name: Upgrade pip
        run: |
          pip install --constraint=.github/workflows/constraints.txt pip
          pip --version

      - name: Upgrade pip in virtual environments
        shell: python
        run: |
          import os
          import pip

          with open(os.environ["GITHUB_ENV"], mode="a") as io:
              print(f"VIRTUALENV_PIP={pip.__version__}", file=io)

      - name: Install Poetry
        run: |
          pipx install --pip-args=--constraint=.github/workflows/constraints.txt poetry
          poetry --version

      - name: Configure CodeArtifact Auth for Poetry
        # This is for fetching packages from private repo. The repo URL has to be provided in the
        # `tool.poetry.source` section of pyproject.toml
        run: |
          poetry config http-basic.{{ cookiecutter.aws_codeartifact_pypi_repo_name }} aws ${{"{{"}} env.CODEARTIFACT_TOKEN {{"}}"}}

      - name: Install Nox
        run: |
          pipx install --pip-args=--constraint=.github/workflows/constraints.txt nox
          pipx inject --pip-args=--constraint=.github/workflows/constraints.txt nox nox-poetry
          nox --version

      - name: Compute pre-commit cache key
        if: matrix.session == 'pre-commit'
        id: pre-commit-cache
        shell: python
        run: |
          import hashlib
          import sys

          python = "py{}.{}".format(*sys.version_info[:2])
          payload = sys.version.encode() + sys.executable.encode()
          digest = hashlib.sha256(payload).hexdigest()
          result = {{ '"${{ runner.os }}-{}-{}-pre-commit".format(python, digest[:8])' }}

          print("::set-output name=result::{}".format(result))

      - name: Restore pre-commit cache
        uses: actions/cache@v3
        if: matrix.session == 'pre-commit'
        with:
          path: ~/.cache/pre-commit
          key: {{ "${{ steps.pre-commit-cache.outputs.result }}-${{ hashFiles('.pre-commit-config.yaml') }}" }}
          restore-keys: |
            {{ "${{ steps.pre-commit-cache.outputs.result }}-" }}

      - name: Run Nox
        run: |
          nox --python=${{"{{"}} matrix.python {{"}}"}}

      - name: Upload coverage data
        if: always() && matrix.session == 'tests'
        uses: "actions/upload-artifact@v3"
        with:
          name: coverage-data
          path: ".coverage.*"

      - name: Upload documentation
        if: matrix.session == 'docs-build'
        uses: actions/upload-artifact@v3
        with:
          name: docs
          path: docs/_build

  coverage:
    runs-on: ubuntu-latest
    needs: tests
    steps:
      - name: Check out the repository
        uses: actions/checkout@v3

      - name: Set up Python
        uses: actions/setup-python@v4
        with:
          python-version: "3.11"

      - name: Upgrade pip
        run: |
          pip install --constraint=.github/workflows/constraints.txt pip
          pip --version

      - name: Install Poetry
        run: |
          pipx install --pip-args=--constraint=.github/workflows/constraints.txt poetry
          poetry --version

      - name: Install Nox
        run: |
          pipx install --pip-args=--constraint=.github/workflows/constraints.txt nox
          pipx inject --pip-args=--constraint=.github/workflows/constraints.txt nox nox-poetry
          nox --version

      - name: Download coverage data
        uses: actions/download-artifact@v3
        with:
          name: coverage-data

      - name: Combine coverage data and display human readable report
        run: |
          nox --session=coverage

      - name: Create coverage report
        run: |
          nox --session=coverage -- xml<|MERGE_RESOLUTION|>--- conflicted
+++ resolved
@@ -51,18 +51,11 @@
           - { python: "3.11", os: "ubuntu-latest", session: "tests" }
           - { python: "3.10", os: "ubuntu-latest", session: "tests" }
           - { python: "3.9", os: "ubuntu-latest", session: "tests" }
-<<<<<<< HEAD
-          - { python: "3.8", os: "ubuntu-latest", session: "tests" }
-          - { python: "3.10", os: "ubuntu-latest", session: "typeguard" }
-          - { python: "3.10", os: "ubuntu-latest", session: "xdoctest" }
-          - { python: "3.10", os: "ubuntu-latest", session: "docs-build" }
-=======
           - { python: "3.11", os: "windows-latest", session: "tests" }
           - { python: "3.11", os: "macos-latest", session: "tests" }
           - { python: "3.11", os: "ubuntu-latest", session: "typeguard" }
           - { python: "3.11", os: "ubuntu-latest", session: "xdoctest" }
           - { python: "3.11", os: "ubuntu-latest", session: "docs-build" }
->>>>>>> a6ad07af
 
     env:
       NOXSESSION: ${{"{{"}} matrix.session {{"}}"}}
