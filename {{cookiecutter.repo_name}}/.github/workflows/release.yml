--- conflicted
+++ resolved
@@ -115,8 +115,7 @@
         uses: python-semantic-release/upload-to-gh-release@main
         if: steps.release.outputs.released == 'true'
         with:
-<<<<<<< HEAD
-          github_token: ${{ secrets.GH_SEMANTIC_RELEASE_PAT }}
+          github_token: ${{"{{"}} secrets.GH_SEMANTIC_RELEASE_PAT {{"}}"}}
 
 {% if cookiecutter.publish_to_codeartifact == 'Yes' %}
       - name: Publish to CodeArtifact
@@ -167,7 +166,4 @@
         with:
           name: lambda-bundles
           path: lambda-bundles
-{% endif -%}
-=======
-          github_token: ${{"{{"}} secrets.GH_SEMANTIC_RELEASE_PAT {{"}}"}}
->>>>>>> 5a47fa68
+{% endif -%}